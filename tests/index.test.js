const DiscordDatabase = require('../lib/index')
const fs = require('fs')
const dotenv = require('dotenv').config()

const fileBuffer = fs.readFileSync(`${__dirname}/pyr.file`)
const fileStream = fs.createReadStream(`${__dirname}/some-rar-for-test.rar`)

const isBot = true

const token = isBot ? process.env.DISCORD_BOT_TOKEN : process.env.DISCORD_TOKEN

<<<<<<< HEAD
const discordDatabase = new DiscordDatabase(
   token,
   {
      tours: process.env.TOURS_CHANNEL_ID,
      users: process.env.USERS_CHANNEL_ID,
   },
   isBot
)
=======
const discordDatabase = new DiscordDatabase(token, {
    tours: process.env.TOURS_CHANNEL_ID,
    users: process.env.USERS_CHANNEL_ID
}, isBot)
>>>>>>> 869eca6e

const main = async () => {
   // const token = await discordDatabase.login(process.env.DISCORD_EMAIL, process.env.DISCORD_PASS) // deprecated
   // console.log(token);

<<<<<<< HEAD
   const image = await discordDatabase.uploadFile(fileBuffer, 'pyr.file', {
      name: 'users',
   })
   const rar = await discordDatabase.uploadFileWithContent(
      fileStream,
      'some-rar-for-test.rar',
      'this a rar',
      { name: 'tours' }
   )

   const image2 = await discordDatabase.uploadFile(fileBuffer, 'pyr.file', {
      name: 'tours',
   })
   const ahmed = await discordDatabase.insertOne(`{name:'ahmed',age:25}`, {
      name: 'users',
   })
=======
    const image = await discordDatabase.uploadFile({ file: fileBuffer, filename: 'pyr.file', channel: 'users' });
    const rar = await discordDatabase.uploadFile({ file: fileStream, filename: 'some-rar-for-test.rar', content: 'this a rar', channel: 'tours' });

    const image2 = await discordDatabase.uploadFile({ file: fileBuffer, filename: 'pyr.file', channel: 'tours' });
    const ahmed = await discordDatabase.insertOne({ name: 'ahmed', age: 25 }, 'users');
>>>>>>> 869eca6e

   console.log(image)
   console.log(rar)
   console.log(image2)
   console.log(ahmed)

<<<<<<< HEAD
   const userAhmed = await discordDatabase.findOne(ahmed.id, { name: 'users' })
   console.log(userAhmed)

   const editedAhmed = await discordDatabase.updateOne(
      ahmed.id,
      `{name:'ahmed',age:31}`,
      { name: 'users' }
   )
   console.log(editedAhmed)

   const editedFile = await discordDatabase.updateOne(
      rar.id,
      'this is not a rar anymore',
      { name: 'tours' }
   )
   console.log(editedFile)

   let ack1, ack2, ack3, ack4
   try {
      ack1 = await discordDatabase.deleteFileByURL(image.url)
      ack2 = await discordDatabase.deleteMessageById(image2.id, {
         name: 'tours',
      })
      ack3 = await discordDatabase.deleteFileByURL(rar.url)
      ack4 = await discordDatabase.deleteMessageById(ahmed.id, {
         name: 'users',
      })
   } catch (error) {
      console.log(error)
   }

   console.log(ack1, ack2, ack3, ack4) // true true true true
=======
    if (!image?.url || !rar?.url || !image2 || !ahmed) return

    const userAhmed = await discordDatabase.findOne(ahmed.id, 'users');
    console.log(userAhmed);

    const editedAhmed = await discordDatabase.updateOne(ahmed.id, { name: 'ahmed', age: 31 }, 'users');
    console.log(editedAhmed);

    const editedFile = await discordDatabase.updateOne(rar.id, 'this is not a rar anymore', 'tours');
    console.log(editedFile);

    let ack1, ack2, ack3, ack4;
    try {
        ack1 = await discordDatabase.deleteFileByURL(image.url);
        ack2 = await discordDatabase.deleteMessageById(image2.id, 'tours');
        ack3 = await discordDatabase.deleteFileByURL(rar.url);
        ack4 = await discordDatabase.deleteMessageById(ahmed.id, 'users');
    } catch (error) {
        console.log(error);
    }

    console.log(ack1, ack2, ack3, ack4); // true true true true
>>>>>>> 869eca6e
}

main()<|MERGE_RESOLUTION|>--- conflicted
+++ resolved
@@ -9,7 +9,6 @@
 
 const token = isBot ? process.env.DISCORD_BOT_TOKEN : process.env.DISCORD_TOKEN
 
-<<<<<<< HEAD
 const discordDatabase = new DiscordDatabase(
    token,
    {
@@ -18,104 +17,44 @@
    },
    isBot
 )
-=======
-const discordDatabase = new DiscordDatabase(token, {
-    tours: process.env.TOURS_CHANNEL_ID,
-    users: process.env.USERS_CHANNEL_ID
-}, isBot)
->>>>>>> 869eca6e
 
 const main = async () => {
    // const token = await discordDatabase.login(process.env.DISCORD_EMAIL, process.env.DISCORD_PASS) // deprecated
    // console.log(token);
 
-<<<<<<< HEAD
-   const image = await discordDatabase.uploadFile(fileBuffer, 'pyr.file', {
-      name: 'users',
-   })
-   const rar = await discordDatabase.uploadFileWithContent(
-      fileStream,
-      'some-rar-for-test.rar',
-      'this a rar',
-      { name: 'tours' }
-   )
+   const image = await discordDatabase.uploadFile({ file: fileBuffer, filename: 'pyr.file', channel: 'users' });
+   const rar = await discordDatabase.uploadFile({ file: fileStream, filename: 'some-rar-for-test.rar', content: 'this a rar', channel: 'tours' });
 
-   const image2 = await discordDatabase.uploadFile(fileBuffer, 'pyr.file', {
-      name: 'tours',
-   })
-   const ahmed = await discordDatabase.insertOne(`{name:'ahmed',age:25}`, {
-      name: 'users',
-   })
-=======
-    const image = await discordDatabase.uploadFile({ file: fileBuffer, filename: 'pyr.file', channel: 'users' });
-    const rar = await discordDatabase.uploadFile({ file: fileStream, filename: 'some-rar-for-test.rar', content: 'this a rar', channel: 'tours' });
-
-    const image2 = await discordDatabase.uploadFile({ file: fileBuffer, filename: 'pyr.file', channel: 'tours' });
-    const ahmed = await discordDatabase.insertOne({ name: 'ahmed', age: 25 }, 'users');
->>>>>>> 869eca6e
+   const image2 = await discordDatabase.uploadFile({ file: fileBuffer, filename: 'pyr.file', channel: 'tours' });
+   const ahmed = await discordDatabase.insertOne({ name: 'ahmed', age: 25 }, 'users');
 
    console.log(image)
    console.log(rar)
    console.log(image2)
    console.log(ahmed)
 
-<<<<<<< HEAD
-   const userAhmed = await discordDatabase.findOne(ahmed.id, { name: 'users' })
-   console.log(userAhmed)
+   if (!image?.url || !rar?.url || !image2 || !ahmed) return
 
-   const editedAhmed = await discordDatabase.updateOne(
-      ahmed.id,
-      `{name:'ahmed',age:31}`,
-      { name: 'users' }
-   )
-   console.log(editedAhmed)
+   const userAhmed = await discordDatabase.findOne(ahmed.id, 'users');
+   console.log(userAhmed);
 
-   const editedFile = await discordDatabase.updateOne(
-      rar.id,
-      'this is not a rar anymore',
-      { name: 'tours' }
-   )
-   console.log(editedFile)
+   const editedAhmed = await discordDatabase.updateOne(ahmed.id, { name: 'ahmed', age: 31 }, 'users');
+   console.log(editedAhmed);
 
-   let ack1, ack2, ack3, ack4
+   const editedFile = await discordDatabase.updateOne(rar.id, 'this is not a rar anymore', 'tours');
+   console.log(editedFile);
+
+   let ack1, ack2, ack3, ack4;
    try {
-      ack1 = await discordDatabase.deleteFileByURL(image.url)
-      ack2 = await discordDatabase.deleteMessageById(image2.id, {
-         name: 'tours',
-      })
-      ack3 = await discordDatabase.deleteFileByURL(rar.url)
-      ack4 = await discordDatabase.deleteMessageById(ahmed.id, {
-         name: 'users',
-      })
+      ack1 = await discordDatabase.deleteFileByURL(image.url);
+      ack2 = await discordDatabase.deleteMessageById(image2.id, 'tours');
+      ack3 = await discordDatabase.deleteFileByURL(rar.url);
+      ack4 = await discordDatabase.deleteMessageById(ahmed.id, 'users');
    } catch (error) {
-      console.log(error)
+      console.log(error);
    }
 
-   console.log(ack1, ack2, ack3, ack4) // true true true true
-=======
-    if (!image?.url || !rar?.url || !image2 || !ahmed) return
-
-    const userAhmed = await discordDatabase.findOne(ahmed.id, 'users');
-    console.log(userAhmed);
-
-    const editedAhmed = await discordDatabase.updateOne(ahmed.id, { name: 'ahmed', age: 31 }, 'users');
-    console.log(editedAhmed);
-
-    const editedFile = await discordDatabase.updateOne(rar.id, 'this is not a rar anymore', 'tours');
-    console.log(editedFile);
-
-    let ack1, ack2, ack3, ack4;
-    try {
-        ack1 = await discordDatabase.deleteFileByURL(image.url);
-        ack2 = await discordDatabase.deleteMessageById(image2.id, 'tours');
-        ack3 = await discordDatabase.deleteFileByURL(rar.url);
-        ack4 = await discordDatabase.deleteMessageById(ahmed.id, 'users');
-    } catch (error) {
-        console.log(error);
-    }
-
-    console.log(ack1, ack2, ack3, ack4); // true true true true
->>>>>>> 869eca6e
+   console.log(ack1, ack2, ack3, ack4); // true true true true
 }
 
 main()