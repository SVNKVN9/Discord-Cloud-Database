{
<<<<<<< HEAD
   "name": "discord-cloud-database",
   "version": "2.6.0",
   "description": "using discord api to upload files to the cloud (free files database) 8mb for each file",
   "main": "lib/index.js",
   "directories": {
      "lib": "lib",
      "test": "test"
   },
   "scripts": {
      "test": "node ./tests/index.test.js",
      "pret": "prettier --write ."
   },
   "repository": {
      "type": "git",
      "url": "git+https://github.com/abdelrahman-tarek-0/Discord-Database.git"
   },
   "author": "https://github.com/abdelrahman-tarek-0",
   "license": "MIT",
   "bugs": {
      "url": "https://github.com/abdelrahman-tarek-0/Discord-Database/issues"
   },
   "homepage": "https://github.com/abdelrahman-tarek-0/Discord-Database#readme",
   "keywords": [
      "discord",
      "database",
      "cloud",
      "files",
      "upload",
      "download",
      "api",
      "multer",
      "multipart",
      "form-data",
      "files"
   ],
   "dependencies": {
      "axios": "^1.3.0",
      "FormData": "^0.10.1",
      "node-cache": "^5.1.2"
   },
   "devDependencies": {
      "dotenv": "^16.0.3",
      "prettier": "3.1.1"
   }
=======
  "name": "discord-cloud-database",
  "version": "2.5.5",
  "description": "using discord api to upload files to the cloud (free files database) 8mb for each file",
  "main": "lib/index.js",
  "directories": {
    "lib": "lib",
    "test": "test"
  },
  "scripts": {
    "test": "echo \"Error: no test specified\" && exit 1"
  },
  "repository": {
    "type": "git",
    "url": "git+https://github.com/abdelrahman-tarek-0/Discord-Database.git"
  },
  "author": "https://github.com/abdelrahman-tarek-0",
  "license": "MIT",
  "bugs": {
    "url": "https://github.com/abdelrahman-tarek-0/Discord-Database/issues"
  },
  "homepage": "https://github.com/abdelrahman-tarek-0/Discord-Database#readme",
  "keywords": [
    "discord",
    "database",
    "cloud",
    "files",
    "upload",
    "download",
    "api",
    "multer",
    "multipart",
    "form-data",
    "files"
  ],
  "dependencies": {
    "axios": "^1.3.0",
    "node-cache": "^5.1.2"
  },
  "devDependencies": {
    "@types/node": "^20.10.7",
    "dotenv": "^16.0.3",
    "typescript": "^5.3.3"
  }
>>>>>>> 869eca6e
}<|MERGE_RESOLUTION|>--- conflicted
+++ resolved
@@ -1,52 +1,6 @@
 {
-<<<<<<< HEAD
-   "name": "discord-cloud-database",
-   "version": "2.6.0",
-   "description": "using discord api to upload files to the cloud (free files database) 8mb for each file",
-   "main": "lib/index.js",
-   "directories": {
-      "lib": "lib",
-      "test": "test"
-   },
-   "scripts": {
-      "test": "node ./tests/index.test.js",
-      "pret": "prettier --write ."
-   },
-   "repository": {
-      "type": "git",
-      "url": "git+https://github.com/abdelrahman-tarek-0/Discord-Database.git"
-   },
-   "author": "https://github.com/abdelrahman-tarek-0",
-   "license": "MIT",
-   "bugs": {
-      "url": "https://github.com/abdelrahman-tarek-0/Discord-Database/issues"
-   },
-   "homepage": "https://github.com/abdelrahman-tarek-0/Discord-Database#readme",
-   "keywords": [
-      "discord",
-      "database",
-      "cloud",
-      "files",
-      "upload",
-      "download",
-      "api",
-      "multer",
-      "multipart",
-      "form-data",
-      "files"
-   ],
-   "dependencies": {
-      "axios": "^1.3.0",
-      "FormData": "^0.10.1",
-      "node-cache": "^5.1.2"
-   },
-   "devDependencies": {
-      "dotenv": "^16.0.3",
-      "prettier": "3.1.1"
-   }
-=======
   "name": "discord-cloud-database",
-  "version": "2.5.5",
+  "version": "2.6.0",
   "description": "using discord api to upload files to the cloud (free files database) 8mb for each file",
   "main": "lib/index.js",
   "directories": {
@@ -54,7 +8,8 @@
     "test": "test"
   },
   "scripts": {
-    "test": "echo \"Error: no test specified\" && exit 1"
+    "test": "node ./tests/index.test.js",
+    "pret": "prettier --write ."
   },
   "repository": {
     "type": "git",
@@ -86,7 +41,7 @@
   "devDependencies": {
     "@types/node": "^20.10.7",
     "dotenv": "^16.0.3",
-    "typescript": "^5.3.3"
+    "typescript": "^5.3.3",
+    "prettier": "3.1.1"
   }
->>>>>>> 869eca6e
 }